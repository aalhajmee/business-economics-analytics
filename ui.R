library(shiny)
library(shinydashboard)
library(shinythemes)
library(shinyjs)

# CFHI UI module
source("R_Scripts/cfhi_feature_ui.R")

# ---- Safe sourcing helper: returns a tabItem or a friendly error tab ----
safe_source_tab <- function(path, tab_fallback_name) {
  tryCatch(
    source(path, local = TRUE)$value,
    error = function(e) {
      tabItem(
        tabName = tab_fallback_name,
        h2(sprintf("Error loading %s", path)),
        div(
          style="white-space:pre-wrap; font-family:monospace; background:#fff3cd; border:1px solid #ffeeba; padding:12px; border-radius:8px;",
          paste("•", conditionMessage(e))
        )
      )
    }
  )
}

# Source your tabs (each file should return a single tabItem(...))
id = "tabs"
home_tab <- safe_source_tab("frontpage.R", "home")
cfhi_tab <- safe_source_tab("cfhi_tab.R", "cfhi")
cfhi_data_tab <- safe_source_tab("cfhi_data_tab.R", "cfhi_data")
explore_tab <- safe_source_tab("state_analysis_tab.R", "explore")
state_data_tab <- safe_source_tab("state_data_tab.R", "state_data")
forecast_tab <- safe_source_tab("forecast_tab.R", "forecast")
guide_tab <- safe_source_tab("savingsguide.R", "guide")
overview_tab <- safe_source_tab("overview.R", "overview")
loan_tab <- safe_source_tab("loans.R", "loans")

dashboardPage(
  dashboardHeader(title = span("FINANCIAL HEALTH", style = "
font-family: 'Poppins', sans-serif;
font-size: 19px;
font-weight: 600;
color: white;
letter-spacing: 0.5px;
")),
  dashboardSidebar(
    sidebarMenu(
      id = "tabs", 
      menuItem("Home", tabName = "home", icon = icon("home")),
      menuItem("CFHI Analysis", icon = icon("chart-line"),
               menuSubItem("Dashboard", tabName = "cfhi"),
               menuSubItem("Data Sources", tabName = "cfhi_data")
      ),
      menuItem("State Analysis", icon = icon("map-marked-alt"),
               menuSubItem("Explore States", tabName = "explore"),
               menuSubItem("Data Sources", tabName = "state_data")
      ),
      menuItem("Forecasting", tabName = "forecast", icon = icon("line-chart")),
      menuItem("Personal Finance", icon = icon("lightbulb"),
               menuSubItem("Overview", tabName = "overview", icon = icon("lightbulb")),
               menuSubItem("Savings Guide", tabName = "guide", icon = icon("lightbulb")),
               menuSubItem("Loan Calculator", tabName = "loans", icon = icon("university"))
      ),
      menuItem("About", tabName = "about", icon = icon("info-circle"))
    )
  ),
  dashboardBody(
    tags$script(HTML("
function goToTab(tabName) {
Shiny.setInputValue('go_to_tab', tabName, {priority: 'event'});
}
")),
    useShinyjs(),
    tabItems(
      # HOME (from homepage.R)
      home_tab,
      # CFHI ANALYSIS (from cfhi_tab.R)
      cfhi_tab,
      # CFHI DATA SOURCES
      cfhi_data_tab,
      # EXPLORE (from state_analysis_tab.R)
      explore_tab,
      # STATE DATA SOURCES
      state_data_tab,
      # FORECASTING (from forecast_tab.R)
      forecast_tab,
      # OVERVIEW TAB (from overview.R)
      overview_tab,
      # SAVINGS GUIDE (from savingsguide.R)
      guide_tab,
<<<<<<< HEAD
      
      # LOAN CALCULATOR
      tabItem(
        tabName = "loan",
        h2("Loan Calculator",
           style = "text-align:center;
              font-family:'Trebuchet MS',sans-serif;
              font-weight:600;
              font-size:32px;"),
        p("Need a loan? Try out our calculator!")
      ),
      
      
      # LOAN CALCULATOR (from loans.R)
      loan_tab,

=======
      # LOAN CALCULATOR (from loans.R)
      loan_tab,
>>>>>>> 65270784
      # ABOUT
      tabItem(
        tabName = "about",
        h2("About This Dashboard"),
        p("This is a project done by Ammar Alhajmee, Bemnet Ali, and Colin Bridges."),
        br(),
        p("Data Sources:")
      )
    )
  )
)

<|MERGE_RESOLUTION|>--- conflicted
+++ resolved
@@ -25,29 +25,31 @@
 
 # Source your tabs (each file should return a single tabItem(...))
 id = "tabs"
-home_tab <- safe_source_tab("frontpage.R", "home")
-cfhi_tab <- safe_source_tab("cfhi_tab.R", "cfhi")
-cfhi_data_tab <- safe_source_tab("cfhi_data_tab.R", "cfhi_data")
-explore_tab <- safe_source_tab("state_analysis_tab.R", "explore")
+home_tab       <- safe_source_tab("frontpage.R",     "home")
+cfhi_tab       <- safe_source_tab("cfhi_tab.R",     "cfhi")
+cfhi_data_tab  <- safe_source_tab("cfhi_data_tab.R", "cfhi_data")
+explore_tab    <- safe_source_tab("state_analysis_tab.R", "explore")
 state_data_tab <- safe_source_tab("state_data_tab.R", "state_data")
-forecast_tab <- safe_source_tab("forecast_tab.R", "forecast")
-guide_tab <- safe_source_tab("savingsguide.R", "guide")
-overview_tab <- safe_source_tab("overview.R", "overview")
-loan_tab <- safe_source_tab("loans.R", "loans")
+forecast_tab   <- safe_source_tab("forecast_tab.R", "forecast")
+guide_tab      <- safe_source_tab("savingsguide.R", "guide")
+overview_tab   <- safe_source_tab("overview.R", "overview")
+loan_tab       <- safe_source_tab("loans.R", "loans")
 
 dashboardPage(
   dashboardHeader(title = span("FINANCIAL HEALTH", style = "
-font-family: 'Poppins', sans-serif;
-font-size: 19px;
-font-weight: 600;
-color: white;
-letter-spacing: 0.5px;
+  font-family: 'Poppins', sans-serif;
+  font-size: 19px;
+  font-weight: 600;
+  color: white;
+  letter-spacing: 0.5px;
 ")),
+  
+  
   dashboardSidebar(
     sidebarMenu(
       id = "tabs", 
-      menuItem("Home", tabName = "home", icon = icon("home")),
-      menuItem("CFHI Analysis", icon = icon("chart-line"),
+      menuItem("Home",            tabName = "home",     icon = icon("home")),
+      menuItem("CFHI Analysis",   icon = icon("chart-line"),
                menuSubItem("Dashboard", tabName = "cfhi"),
                menuSubItem("Data Sources", tabName = "cfhi_data")
       ),
@@ -55,60 +57,53 @@
                menuSubItem("Explore States", tabName = "explore"),
                menuSubItem("Data Sources", tabName = "state_data")
       ),
-      menuItem("Forecasting", tabName = "forecast", icon = icon("line-chart")),
+      menuItem("Forecasting",     tabName = "forecast", icon = icon("line-chart")),
       menuItem("Personal Finance", icon = icon("lightbulb"),
-               menuSubItem("Overview", tabName = "overview", icon = icon("lightbulb")),
-               menuSubItem("Savings Guide", tabName = "guide", icon = icon("lightbulb")),
-               menuSubItem("Loan Calculator", tabName = "loans", icon = icon("university"))
+               menuSubItem("Overview",   tabName = "overview",    icon = icon("lightbulb")),
+               menuSubItem("Savings Guide",   tabName = "guide",    icon = icon("lightbulb")),
+               menuSubItem("Loan Calculator", tabName = "loans",     icon = icon("university"))
       ),
-      menuItem("About", tabName = "about", icon = icon("info-circle"))
+      menuItem("About",           tabName = "about",    icon = icon("info-circle"))
     )
   ),
+  
   dashboardBody(
     tags$script(HTML("
-function goToTab(tabName) {
-Shiny.setInputValue('go_to_tab', tabName, {priority: 'event'});
-}
+  function goToTab(tabName) {
+    Shiny.setInputValue('go_to_tab', tabName, {priority: 'event'});
+  }
 ")),
+    
     useShinyjs(),
+    
     tabItems(
       # HOME (from homepage.R)
       home_tab,
+      
       # CFHI ANALYSIS (from cfhi_tab.R)
       cfhi_tab,
+      
       # CFHI DATA SOURCES
       cfhi_data_tab,
+      
       # EXPLORE (from state_analysis_tab.R)
       explore_tab,
+      
       # STATE DATA SOURCES
       state_data_tab,
+      
       # FORECASTING (from forecast_tab.R)
       forecast_tab,
+      
       # OVERVIEW TAB (from overview.R)
       overview_tab,
+      
       # SAVINGS GUIDE (from savingsguide.R)
       guide_tab,
-<<<<<<< HEAD
-      
-      # LOAN CALCULATOR
-      tabItem(
-        tabName = "loan",
-        h2("Loan Calculator",
-           style = "text-align:center;
-              font-family:'Trebuchet MS',sans-serif;
-              font-weight:600;
-              font-size:32px;"),
-        p("Need a loan? Try out our calculator!")
-      ),
-      
       
       # LOAN CALCULATOR (from loans.R)
       loan_tab,
-
-=======
-      # LOAN CALCULATOR (from loans.R)
-      loan_tab,
->>>>>>> 65270784
+      
       # ABOUT
       tabItem(
         tabName = "about",
@@ -119,5 +114,4 @@
       )
     )
   )
-)
-
+)