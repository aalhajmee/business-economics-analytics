library(shiny)
library(shinydashboard)
library(shinythemes)
library(shinyjs)

# CFHI UI module
source("R_Scripts/cfhi_feature_ui.R")

# ---- Safe sourcing helper: returns a tabItem or a friendly error tab ----
safe_source_tab <- function(path, tab_fallback_name) {
  tryCatch(
    source(path, local = TRUE)$value,
    error = function(e) {
      tabItem(
        tabName = tab_fallback_name,
        h2(sprintf("Error loading %s", path)),
        div(
          style="white-space:pre-wrap; font-family:monospace; background:#fff3cd; border:1px solid #ffeeba; padding:12px; border-radius:8px;",
          paste("•", conditionMessage(e))
        )
      )
    }
  )
}

# Source your tabs (each file should return a single tabItem(...))
home_tab   <- safe_source_tab("frontpage.R",     "home")
cfhi_tab   <- safe_source_tab("cfhi_tab.R",     "cfhi")
explore_tab<- safe_source_tab("explore.R",      "explore")
guide_tab  <- safe_source_tab("savingsguide.R", "guide")
loan_tab  <- safe_source_tab("loans.R", "loan")

dashboardPage(
  dashboardHeader(title = "Financial Health"),
  
  
  dashboardSidebar(
    sidebarMenu(
      id = "tabs", 
      menuItem("Home",            tabName = "home",     icon = icon("home")),
      menuItem("CFHI Analysis",   tabName = "cfhi",     icon = icon("chart-line")),
      menuItem("Explore",         tabName = "explore",  icon = icon("search")),
      menuItem("Forecasting",     tabName = "forecast", icon = icon("line-chart")),
      menuItem("Savings Guide",   tabName = "guide",    icon = icon("lightbulb")),
      menuItem("Loan Calculator", tabName = "loan",     icon = icon("university")),
      menuItem("About",           tabName = "about",    icon = icon("info-circle"))
    )
  ),
  
  dashboardBody(
    useShinyjs(),
<<<<<<< HEAD
    
      source("frontpage.R")$value,
=======
>>>>>>> 41654e06
    
    tabItems(
      # HOME (from homepage.R)
      home_tab,
      
      # CFHI ANALYSIS (from cfhi_tab.R)
      cfhi_tab,
      
      # EXPLORE (from explore.R)
      explore_tab,
      
      # FORECASTING
      tabItem(
        tabName = "forecast",
        h2("Forecasting"),
        p("Predict future trends.")
      ),
      
      # SAVINGS GUIDE (from savingsguide.R)
      guide_tab,
      
      # LOAN CALCULATOR
      tabItem(
        tabName = "loan",
        h2("Loan Calculator"),
        p("Need a loan? Try out our calculator!")
      ),
      
      # ABOUT
      tabItem(
        tabName = "about",
        h2("About This Dashboard"),
        p("This is a project done by Ammar Alhajmee, Bemnet Ali, and Colin Bridges."),
        br(),
        p("Data Sources:")
      )
    )
  )
)<|MERGE_RESOLUTION|>--- conflicted
+++ resolved
@@ -49,11 +49,8 @@
   
   dashboardBody(
     useShinyjs(),
-<<<<<<< HEAD
     
       source("frontpage.R")$value,
-=======
->>>>>>> 41654e06
     
     tabItems(
       # HOME (from homepage.R)
