--- conflicted
+++ resolved
@@ -2,11 +2,10 @@
 # Credit Analytics - Server Logic
 # ============================================================================
 
-<<<<<<< HEAD
 insights_server <- function(input, output, session) {
   
-  # Load credit data (update path as needed)
-  credit_data_path <- "/mnt/data/credit_score.csv"
+  # Load credit data
+  credit_data_path <- "data/insights/credit_score.csv"
   if (!file.exists(credit_data_path)) {
     # Try alternative path or create empty dataset
     credit_data <- data.frame()
@@ -14,13 +13,7 @@
   } else {
     credit_data <- read.csv(credit_data_path)
   }
-=======
-credit_data <- read.csv("/mnt/data/insights/credit_score.csv")
->>>>>>> 88328106
-
-library(ggplot2)
-library(randomForest)
-
+  
   # -------- PRETTY LABEL FUNCTION --------
   pretty_labels <- list(
     "INCOME" = "Income",
@@ -31,7 +24,7 @@
     "R_DEBT_SAVINGS" = "Debt-to-Savings Ratio",
     "CREDIT_SCORE" = "Credit Score"
   )
-
+  
   format_label <- function(x) {
     if (x %in% names(pretty_labels)) return(pretty_labels[[x]])
     x <- gsub("_", " ", x)
@@ -50,82 +43,83 @@
   
   # ===== FILTERED DATASET =====
   filtered_credit <- reactive({
-  data <- credit_data
-  if (input$default_filter == "Defaulted") data <- subset(data, DEFAULT == 1)
-  if (input$default_filter == "Not Defaulted") data <- subset(data, DEFAULT == 0)
-  data
-})
-
-# ===== SCATTER PLOT =====
-output$score_scatter_plot <- renderPlot({
-  data <- filtered_credit()
-  xvar <- input$x_var
-  yvar <- input$y_var
+    data <- credit_data
+    if (input$default_filter == "Defaulted") data <- subset(data, DEFAULT == 1)
+    if (input$default_filter == "Not Defaulted") data <- subset(data, DEFAULT == 0)
+    data
+  })
   
-  ggplot(data, aes_string(x = xvar, y = yvar)) +
-    geom_point(color="#00808080", size=2) +
-    geom_smooth(method="lm", color="#0099cc") +
-    theme_minimal(base_size = 14) +
-    labs(
-      x = format_label(xvar),
-      y = format_label(yvar),
-      title = paste("Relationship between", format_label(xvar), "and", format_label(yvar))
+  # ===== SCATTER PLOT =====
+  output$score_scatter_plot <- renderPlot({
+    data <- filtered_credit()
+    xvar <- input$x_var
+    yvar <- input$y_var
+    
+    ggplot(data, aes_string(x = xvar, y = yvar)) +
+      geom_point(color="#00808080", size=2) +
+      geom_smooth(method="lm", color="#0099cc") +
+      theme_minimal(base_size = 14) +
+      labs(
+        x = format_label(xvar),
+        y = format_label(yvar),
+        title = paste("Relationship between", format_label(xvar), "and", format_label(yvar))
+      )
+  })
+  
+  # ===== HEATMAP =====
+  output$corr_heatmap <- renderPlot({
+    numeric_cols <- credit_data[, sapply(credit_data, is.numeric)]
+    corr_matrix <- cor(numeric_cols, use="pairwise.complete.obs")
+    
+    # top 15 variables
+    variances <- apply(numeric_cols, 2, var)
+    top_vars <- names(sort(variances, decreasing=TRUE))[1:15]
+    corr_small <- corr_matrix[top_vars, top_vars]
+    
+    heatmap(
+      corr_small,
+      Colv = NA, Rowv = NA,
+      col = colorRampPalette(c("#313695", "#4575b4", "#91bfdb", "#fee090"))(50),
+      scale = "none",
+      margins = c(10,10)
     )
-})
-
-# ===== HEATMAP =====
-output$corr_heatmap <- renderPlot({
-  numeric_cols <- credit_data[, sapply(credit_data, is.numeric)]
-  corr_matrix <- cor(numeric_cols, use="pairwise.complete.obs")
+  })
   
-  # top 15 variables
-  variances <- apply(numeric_cols, 2, var)
-  top_vars <- names(sort(variances, decreasing=TRUE))[1:15]
-  corr_small <- corr_matrix[top_vars, top_vars]
+  # ===== FEATURE IMPORTANCE =====
+  output$feature_importance <- renderPlot({
+    model_data <- credit_data[, !(names(credit_data) %in% c("CUST_ID", "DEFAULT"))]
+    
+    rf <- randomForest(
+      CREDIT_SCORE ~ ., 
+      data = model_data,
+      importance = TRUE,
+      ntree = 300
+    )
+    
+    df <- data.frame(
+      Feature = rownames(importance(rf)),
+      IncMSE = importance(rf)[, "%IncMSE"]
+    )
+    
+    df <- head(df[order(df$IncMSE, decreasing=TRUE), ], 15)
+    df$Pretty <- sapply(df$Feature, format_label)
+    
+    ggplot(df, aes(x = IncMSE, y = reorder(Pretty, IncMSE))) +
+      geom_point(size=4, color="#1f77b4") +
+      theme_minimal(base_size=14) +
+      labs(
+        title = "Top Predictors of Credit Score",
+        x = "% Increase in MSE",
+        y = "Variable"
+      )
+  })
   
-  heatmap(
-    corr_small,
-    Colv = NA, Rowv = NA,
-    col = colorRampPalette(c("#313695", "#4575b4", "#91bfdb", "#fee090"))(50),
-    scale = "none",
-    margins = c(10,10)
-  )
-})
-
-# ===== FEATURE IMPORTANCE =====
-output$feature_importance <- renderPlot({
-  model_data <- credit_data[, !(names(credit_data) %in% c("CUST_ID", "DEFAULT"))]
-  
-  rf <- randomForest(
-    CREDIT_SCORE ~ ., 
-    data = model_data,
-    importance = TRUE,
-    ntree = 300
+  # ===== DOWNLOAD =====
+  output$download_credit_data <- downloadHandler(
+    filename = function() paste0("credit_score_data_", Sys.Date(), ".csv"),
+    content = function(file) {
+      write.csv(credit_data, file, row.names = FALSE)
+    }
   )
   
-  df <- data.frame(
-    Feature = rownames(importance(rf)),
-    IncMSE = importance(rf)[, "%IncMSE"]
-  )
-  
-  df <- head(df[order(df$IncMSE, decreasing=TRUE), ], 15)
-  df$Pretty <- sapply(df$Feature, format_label)
-  
-  ggplot(df, aes(x = IncMSE, y = reorder(Pretty, IncMSE))) +
-    geom_point(size=4, color="#1f77b4") +
-    theme_minimal(base_size=14) +
-    labs(
-      title = "Top Predictors of Credit Score",
-      x = "% Increase in MSE",
-      y = "Variable"
-    )
-})
-
-# ===== DOWNLOAD =====
-output$download_credit_data <- downloadHandler(
-  filename = function() paste0("credit_score_data_", Sys.Date(), ".csv"),
-  content = function(file) {
-    write.csv(credit_data, file, row.names = FALSE)
-  })
-  
 }